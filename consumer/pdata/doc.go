--- conflicted
+++ resolved
@@ -22,13 +22,8 @@
 // protocol. Note that the underlying data structure is kept private so that we are
 // free to make changes to it in the future.
 //
-<<<<<<< HEAD
-// Most of internal data structures must be created via New* functions. Zero-initialized
+// Most of the internal data structures must be created via New* functions. Zero-initialized
 // structures, in most cases, are not valid (read comments for each struct to know if that
-=======
-// Most of the internal data structures must be created via New* functions. Zero-initialized
-// structures in most cases are not valid (read comments for each struct to know if it
->>>>>>> 1f972bbd
 // is the case). This is a slight deviation from idiomatic Go to avoid unnecessary
 // pointer checks in dozens of functions which assume the invariant that "orig" member
 // is non-nil. Several structures also provide New*Slice functions that allow creating
